import React, { useEffect } from 'react';
import { Routes, Route, Outlet, Navigate } from 'react-router-dom';
import { Toaster } from 'sonner';
import { showError, showSuccess, Button } from '@santonastaso/shared';
import SideNav from './components/layout/SideNav';
import { Header } from './components/layout/Header';
import MachineryListPage from './pages/MachineryListPage';
import MachineryFormPage from './pages/MachineryFormPage';
import MachineCalendarPage from './pages/MachineCalendarPage';
import PhasesListPage from './pages/PhasesListPage';
import PhasesFormPage from './pages/PhasesFormPage';
import BacklogListPage from './pages/BacklogListPage';
import BacklogFormPage from './pages/BacklogFormPage';
import SchedulerPage from './pages/SchedulerPage';
import HomePage from './pages/HomePage';
import LoginPage from './pages/LoginPage';
import SignupPage from './pages/SignupPage';
import ForgotPasswordPage from './pages/ForgotPasswordPage';
import { ErrorBoundary } from '@santonastaso/shared';
import ProtectedRoute from './auth/ProtectedRoute';
// ConfirmDialog removed - using native confirm() instead
import { useUIStore, useMainStore, useSchedulerStore } from './store';
import { useAuth } from './auth/AuthContext';
import { useStoreSync } from './hooks';
import { useQueryClient } from '@tanstack/react-query';
import { ThemeProvider } from '@santonastaso/shared';


// This component creates the main layout with the sidebar
const AppLayout = () => {
  const { 
    forms, 
    modals, 
    hideConfirmDialog, 
    conflictDialog, 
    hideConflictDialog, 
    showConflictDialog, 
    schedulingLoading, 
    selectedWorkCenter 
  } = useUIStore();
  
  // Extract confirmDialog from forms and modals
  const confirmDialog = {
    ...(forms.confirmDialog || {}),
    isOpen: modals.confirmDialog || false
  };
  const { cleanup } = useMainStore();
  const schedulerStore = useSchedulerStore();
  const { resolveConflictByShunting, scheduleTaskFromSlot } = schedulerStore;
  const { user, signOut } = useAuth();
  const queryClient = useQueryClient();
  
  // Sync React Query data with Zustand stores
  useStoreSync();
  
  // Handle conflict resolution with custom toast
  const handleConflictResolution = async (direction) => {
    if (!conflictDialog.details) return;
    
    try {
      // Defensive check for resolveConflictByShunting function
      if (!resolveConflictByShunting || typeof resolveConflictByShunting !== 'function') {
        console.error('❌ CONFLICT ERROR: resolveConflictByShunting is not available', {
          resolveConflictByShunting,
          schedulerStore,
          storeKeys: Object.keys(schedulerStore || {})
        });
        showError('Funzione di risoluzione conflitti non disponibile');
        hideConflictDialog();
        return;
      }

      const conflictData = conflictDialog.details.schedulingParams 
        ? conflictDialog.details.schedulingParams.originalConflict 
        : conflictDialog.details;
      
      console.log('🔄 CONFLICT: Using resolveConflictByShunting', direction, {
        conflictData,
        functionAvailable: typeof resolveConflictByShunting
      });
      
      const result = await resolveConflictByShunting(conflictData, direction, queryClient);
      
      if (result && result.error) {
        showError(result.error);
      } else {
        showSuccess(`Task spostato con successo verso ${direction === 'left' ? 'sinistra' : 'destra'}`);
      }
    } catch (error) {
      console.error('❌ SHUNTING ERROR:', error);
      showError('Errore durante lo spostamento del task');
    }
    hideConflictDialog();
  };
  
  // Cleanup store when app unmounts
  useEffect(() => {
    return () => {
      cleanup();
    };
  }, [cleanup]);
  
  return (
    <div className="flex h-screen bg-background overflow-hidden">
      <SideNav />
      <div className="flex-1 flex flex-col min-w-0">
        <Header />
        <main className="flex-1 overflow-auto bg-background min-w-0 p-4" id="main-content">
          <div className="max-w-full">
            <Outlet />
          </div>
        </main>
      </div>
      <Toaster 
        position="top-right"
        richColors
        closeButton
        duration={4000}
      />
      {/* Confirm Dialog - using native confirm() */}
      {confirmDialog.isOpen && (() => {
        const result = confirm(`${confirmDialog.title}\n\n${confirmDialog.message}`);
        if (result) {
          confirmDialog.onConfirm?.();
        }
        hideConfirmDialog();
        return null;
      })()}
      
      {/* Conflict Resolution Toast Dialog */}
      {conflictDialog.isOpen && conflictDialog.details && (
        <div className="fixed top-4 right-4 z-50 bg-white border border-orange-200 rounded-lg shadow-xl p-4 max-w-md transform transition-all duration-300 ease-in-out">
          <div className="flex items-start space-x-3">
            <div className="flex-shrink-0">
              <div className="w-8 h-8 bg-orange-100 rounded-full flex items-center justify-center">
                <svg className="w-5 h-5 text-orange-600" fill="none" stroke="currentColor" viewBox="0 0 24 24">
                  <path strokeLinecap="round" strokeLinejoin="round" strokeWidth={2} d="M12 9v2m0 4h.01m-6.938 4h13.856c1.54 0 2.502-1.667 1.732-2.5L13.732 4c-.77-.833-1.732-.833-2.5 0L4.268 19.5c-.77.833.192 2.5 1.732 2.5z" />
                </svg>
              </div>
            </div>
            <div className="flex-1">
              <h3 className="text-sm font-medium text-gray-900 mb-1">
                Conflitto Rilevato
              </h3>
              <p className="text-sm text-gray-600 mb-3">
                Il lavoro <span className="font-semibold text-orange-600">{conflictDialog.details.draggedTask?.odp_number}</span> si sovrappone con <span className="font-semibold text-orange-600">{conflictDialog.details.conflictingTask?.odp_number}</span>.
                <br />
                Dove vuoi spostarlo?
              </p>
              <div className="flex space-x-2">
<<<<<<< HEAD
                <button
                  onClick={() => {
                    try {
                      handleConflictResolution('left');
                    } catch (error) {
                      console.error('❌ BUTTON ERROR (left):', error);
                      showError('Errore nel pulsante sinistra');
                      hideConflictDialog();
                    }
                  }}
                  className="px-3 py-1.5 bg-blue-600 text-white text-sm rounded-md hover:bg-blue-700 transition-colors"
                >
                  ← Sposta a Sinistra
                </button>
                <button
                  onClick={() => {
                    try {
                      handleConflictResolution('right');
                    } catch (error) {
                      console.error('❌ BUTTON ERROR (right):', error);
                      showError('Errore nel pulsante destra');
                      hideConflictDialog();
                    }
                  }}
                  className="px-3 py-1.5 bg-green-600 text-white text-sm rounded-md hover:bg-green-700 transition-colors"
                >
                  Sposta a Destra →
                </button>
                <button
                  onClick={() => {
                    try {
                      hideConflictDialog();
                    } catch (error) {
                      console.error('❌ BUTTON ERROR (cancel):', error);
                    }
                  }}
                  className="px-3 py-1.5 bg-gray-300 text-gray-700 text-sm rounded-md hover:bg-gray-400 transition-colors"
=======
                <Button
                  onClick={() => handleConflictResolution('left')}
                  variant="default"
                  size="sm"
                >
                  ← Sposta a Sinistra
                </Button>
                <Button
                  onClick={() => handleConflictResolution('right')}
                  variant="default"
                  size="sm"
                >
                  Sposta a Destra →
                </Button>
                <Button
                  onClick={() => hideConflictDialog()}
                  variant="outline"
                  size="sm"
>>>>>>> 7d6be08c
                >
                  Annulla
                </Button>
              </div>
            </div>
          </div>
        </div>
      )}
    </div>
  );
};

function App() {
  return (
    <ThemeProvider>
      <ErrorBoundary>
        <Routes>
          {/* Public authentication routes */}
          <Route path="/login" element={<LoginPage />} />
          <Route path="/signup" element={<SignupPage />} />
          <Route path="/forgot-password" element={<ForgotPasswordPage />} />
          
          {/* Protected application routes */}
          <Route path="/" element={<ProtectedRoute />}>
            <Route element={<AppLayout />}>
              {/* Define the component for the home page */}
              <Route index element={<HomePage />} />
              
              {/* Add routes for your migrated pages */}
              <Route path="machinery" element={<MachineryListPage />} />
              <Route path="machinery/add" element={<MachineryFormPage />} />
              <Route path="machinery/:id/edit" element={<MachineryFormPage />} />
              <Route path="machinery/:machineId/calendar" element={<MachineCalendarPage />} />
              <Route path="phases" element={<PhasesListPage />} />
              <Route path="phases/add" element={<PhasesFormPage />} />
              <Route path="phases/:id/edit" element={<PhasesFormPage />} />
              <Route path="backlog" element={<BacklogListPage />} />
              <Route path="backlog/add" element={<BacklogFormPage />} />
              <Route path="backlog/:id/edit" element={<BacklogFormPage />} />
              <Route path="scheduler" element={<SchedulerPage />} />
            </Route>
          </Route>
          
          {/* Catch-all route for unmatched paths */}
          <Route path="*" element={<Navigate to="/" replace />} />
        </Routes>
      </ErrorBoundary>
    </ThemeProvider>
  );
}

export default App;<|MERGE_RESOLUTION|>--- conflicted
+++ resolved
@@ -148,45 +148,6 @@
                 Dove vuoi spostarlo?
               </p>
               <div className="flex space-x-2">
-<<<<<<< HEAD
-                <button
-                  onClick={() => {
-                    try {
-                      handleConflictResolution('left');
-                    } catch (error) {
-                      console.error('❌ BUTTON ERROR (left):', error);
-                      showError('Errore nel pulsante sinistra');
-                      hideConflictDialog();
-                    }
-                  }}
-                  className="px-3 py-1.5 bg-blue-600 text-white text-sm rounded-md hover:bg-blue-700 transition-colors"
-                >
-                  ← Sposta a Sinistra
-                </button>
-                <button
-                  onClick={() => {
-                    try {
-                      handleConflictResolution('right');
-                    } catch (error) {
-                      console.error('❌ BUTTON ERROR (right):', error);
-                      showError('Errore nel pulsante destra');
-                      hideConflictDialog();
-                    }
-                  }}
-                  className="px-3 py-1.5 bg-green-600 text-white text-sm rounded-md hover:bg-green-700 transition-colors"
-                >
-                  Sposta a Destra →
-                </button>
-                <button
-                  onClick={() => {
-                    try {
-                      hideConflictDialog();
-                    } catch (error) {
-                      console.error('❌ BUTTON ERROR (cancel):', error);
-                    }
-                  }}
-                  className="px-3 py-1.5 bg-gray-300 text-gray-700 text-sm rounded-md hover:bg-gray-400 transition-colors"
-=======
                 <Button
                   onClick={() => handleConflictResolution('left')}
                   variant="default"
@@ -205,7 +166,6 @@
                   onClick={() => hideConflictDialog()}
                   variant="outline"
                   size="sm"
->>>>>>> 7d6be08c
                 >
                   Annulla
                 </Button>
